--- conflicted
+++ resolved
@@ -144,17 +144,9 @@
 
       - uses: actions/cache@v3
         with:
-<<<<<<< HEAD
           path: unity-tests~/client-unity/Library
-          key: Library-SpacetimeDBUnityTestsuite-Linux-x86
-          restore-keys: |
-            Library-SpacetimeDBUnityTestsuite-
-            Library-
-=======
-          path: unity-tests~/client/Library
           key: Unity-${{ github.head_ref }}
           restore-keys: Unity-
->>>>>>> 23d70b66
 
       - name: Run Unity tests
         uses: game-ci/unity-test-runner@v4
