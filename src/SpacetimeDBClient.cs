--- conflicted
+++ resolved
@@ -79,13 +79,9 @@
 
     public interface IDbConnection
     {
-<<<<<<< HEAD
-        internal void Subscribe(ISubscriptionHandle handle, string query);
+        internal void Subscribe(ISubscriptionHandle handle, string[] querySqls);
         void FrameTick();
         void Disconnect();
-=======
-        void Subscribe(ISubscriptionHandle handle, string[] querySqls);
->>>>>>> cff42fb9
     }
 
     public abstract class DbConnectionBase<DbConnection, Reducer> : IDbConnection
