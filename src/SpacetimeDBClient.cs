--- conflicted
+++ resolved
@@ -356,17 +356,12 @@
                 foreach (var update in updates.Tables)
                 {
                     var tableName = update.TableName;
-<<<<<<< HEAD
-                    var table = clientDB.GetTable(tableName);
-                    if (table == null) continue;
-=======
                     var table = Db.GetTable(tableName);
                     if (table == null)
                     {
                         Log.Error($"Unknown table name: {tableName}");
                         continue;
                     }
->>>>>>> 20c64804
                     yield return (table, update);
                 }
             }
@@ -658,11 +653,7 @@
             // the client cache.
             if (preProcessedMessage.subscriptionInserts is { } subscriptionInserts)
             {
-<<<<<<< HEAD
                 foreach (var (table, hashSet) in subscriptionInserts)
-=======
-                foreach (var table in Db.GetTables())
->>>>>>> 20c64804
                 {
                     foreach (var (rowBytes, oldValue) in table.IterEntries().Where(kv => !hashSet.Contains(kv.Key)))
                     {
