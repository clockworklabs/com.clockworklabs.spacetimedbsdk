--- conflicted
+++ resolved
@@ -80,27 +80,12 @@
     },
     OnSetName: {
       Event: {
-<<<<<<< HEAD
-        $type: Event<Reducer>.Reducer,
-        ReducerEvent: {
-          Timestamp: 1718487768057579,
-          Status: {
-            $type: Status.Committed
-          },
-          CallerIdentity: Identity_1,
-          CallerConnectionId: Guid_2,
-          EnergyConsumed: {},
-          Reducer: {
-            $type: Reducer.SetName,
-            name: A
-          }
-=======
         Timestamp: 1718487768057579,
         Status: {
           $type: Status.Committed
         },
         CallerIdentity: Identity_1,
-        CallerAddress: Guid_2,
+        CallerConnectionId: Guid_2,
         EnergyConsumed: {},
         Reducer: {
           $type: Reducer.SetName,
@@ -114,7 +99,6 @@
         User: {
           Identity: {},
           Count: 2
->>>>>>> 06df3f1e
         }
       },
       Reducers: {},
@@ -150,32 +134,16 @@
     },
     OnSendMessage: {
       Event: {
-<<<<<<< HEAD
-        $type: Event<Reducer>.Reducer,
-        ReducerEvent: {
-          Timestamp: 1718487775346381,
-          Status: {
-            $type: Status.Committed
-          },
-          CallerIdentity: Identity_2,
-          CallerConnectionId: Guid_1,
-          EnergyConsumed: {},
-          Reducer: {
-            $type: Reducer.SendMessage,
-            text: Hello, A!
-          }
-=======
         Timestamp: 1718487775346381,
         Status: {
           $type: Status.Committed
         },
         CallerIdentity: Identity_2,
-        CallerAddress: Guid_1,
+        CallerConnectionId: Guid_1,
         EnergyConsumed: {},
         Reducer: {
           $type: Reducer.SendMessage,
           text: Hello, A!
->>>>>>> 06df3f1e
         }
       },
       Db: {
@@ -224,27 +192,12 @@
     },
     OnSetName: {
       Event: {
-<<<<<<< HEAD
-        $type: Event<Reducer>.Reducer,
-        ReducerEvent: {
-          Timestamp: 1718487777307855,
-          Status: {
-            $type: Status.Committed
-          },
-          CallerIdentity: Identity_2,
-          CallerConnectionId: Guid_1,
-          EnergyConsumed: {},
-          Reducer: {
-            $type: Reducer.SetName,
-            name: B
-          }
-=======
         Timestamp: 1718487777307855,
         Status: {
           $type: Status.Committed
         },
         CallerIdentity: Identity_2,
-        CallerAddress: Guid_1,
+        CallerConnectionId: Guid_1,
         EnergyConsumed: {},
         Reducer: {
           $type: Reducer.SetName,
@@ -258,7 +211,6 @@
         User: {
           Identity: {},
           Count: 2
->>>>>>> 06df3f1e
         }
       },
       Reducers: {},
@@ -294,27 +246,12 @@
     },
     OnSendMessage: {
       Event: {
-<<<<<<< HEAD
-        $type: Event<Reducer>.Reducer,
-        ReducerEvent: {
-          Timestamp: 1718487783175083,
-          Status: {
-            $type: Status.Committed
-          },
-          CallerIdentity: Identity_1,
-          CallerConnectionId: Guid_2,
-          EnergyConsumed: {},
-          Reducer: {
-            $type: Reducer.SendMessage,
-            text: Hello, B!
-          }
-=======
         Timestamp: 1718487783175083,
         Status: {
           $type: Status.Committed
         },
         CallerIdentity: Identity_1,
-        CallerAddress: Guid_2,
+        CallerConnectionId: Guid_2,
         EnergyConsumed: {},
         Reducer: {
           $type: Reducer.SendMessage,
@@ -328,7 +265,6 @@
         User: {
           Identity: {},
           Count: 2
->>>>>>> 06df3f1e
         }
       },
       Reducers: {},
@@ -364,32 +300,16 @@
     },
     OnSendMessage: {
       Event: {
-<<<<<<< HEAD
-        $type: Event<Reducer>.Reducer,
-        ReducerEvent: {
-          Timestamp: 1718487787645364,
-          Status: {
-            $type: Status.Committed
-          },
-          CallerIdentity: Identity_2,
-          CallerConnectionId: Guid_1,
-          EnergyConsumed: {},
-          Reducer: {
-            $type: Reducer.SendMessage,
-            text: Goodbye!
-          }
-=======
         Timestamp: 1718487787645364,
         Status: {
           $type: Status.Committed
         },
         CallerIdentity: Identity_2,
-        CallerAddress: Guid_1,
+        CallerConnectionId: Guid_1,
         EnergyConsumed: {},
         Reducer: {
           $type: Reducer.SendMessage,
           text: Goodbye!
->>>>>>> 06df3f1e
         }
       },
       Db: {
@@ -466,27 +386,12 @@
     },
     OnSendMessage: {
       Event: {
-<<<<<<< HEAD
-        $type: Event<Reducer>.Reducer,
-        ReducerEvent: {
-          Timestamp: 1718487794937841,
-          Status: {
-            $type: Status.Committed
-          },
-          CallerIdentity: Identity_1,
-          CallerConnectionId: Guid_2,
-          EnergyConsumed: {},
-          Reducer: {
-            $type: Reducer.SendMessage,
-            text: Goodbye!
-          }
-=======
         Timestamp: 1718487794937841,
         Status: {
           $type: Status.Committed
         },
         CallerIdentity: Identity_1,
-        CallerAddress: Guid_2,
+        CallerConnectionId: Guid_2,
         EnergyConsumed: {},
         Reducer: {
           $type: Reducer.SendMessage,
@@ -500,7 +405,6 @@
         User: {
           Identity: {},
           Count: 2
->>>>>>> 06df3f1e
         }
       },
       Reducers: {},
