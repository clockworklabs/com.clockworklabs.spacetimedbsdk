--- conflicted
+++ resolved
@@ -1,4 +1,3 @@
-<<<<<<< HEAD
 <Project Sdk="Microsoft.NET.Sdk">
 
   <PropertyGroup>
@@ -24,7 +23,6 @@
   </PropertyGroup>
 
   <ItemGroup>
-    <PackageReference Include="Google.Protobuf" Version="3.23.3" />
     <PackageReference Include="SpacetimeDB.BSATN.Runtime" Version="0.11.*" />
 
     <InternalsVisibleTo Include="SpacetimeDB.Tests" />
@@ -41,49 +39,4 @@
     </None>
   </ItemGroup>
 
-</Project>
-=======
-<Project Sdk="Microsoft.NET.Sdk">
-
-  <PropertyGroup>
-    <TargetFramework>netstandard2.1</TargetFramework>
-    <LangVersion>9</LangVersion>
-    <ImplicitUsings>disable</ImplicitUsings>
-    <Nullable>enable</Nullable>
-    <GeneratePackageOnBuild>True</GeneratePackageOnBuild>
-    <PackageId>SpacetimeDB.ClientSDK</PackageId>
-    <Title>SpacetimeDB SDK</Title>
-    <Authors>jdetter</Authors>
-    <Company>Clockwork Labs</Company>
-    <Product>SpacetimeDB</Product>
-    <Description>The SpacetimeDB SDK is a software development kit (SDK) designed to simplify the interaction with SpacetimeDB server modules.</Description>
-    <Copyright>2023</Copyright>
-    <PackageProjectUrl>https://spacetimedb.com</PackageProjectUrl>
-    <PackageIcon>logo.png</PackageIcon>
-    <PackageReadmeFile>README.md</PackageReadmeFile>
-    <RepositoryUrl>https://github.com/clockworklabs/spacetimedb-csharp-sdk</RepositoryUrl>
-    <AssemblyVersion>0.10.0</AssemblyVersion>
-    <Version>$(AssemblyVersion)</Version>
-    <DefaultItemExcludes>$(DefaultItemExcludes);examples/**;tests/**</DefaultItemExcludes>
-  </PropertyGroup>
-
-  <ItemGroup>
-    <PackageReference Include="SpacetimeDB.BSATN.Codegen" Version="0.10.*" OutputItemType="Analyzer" />
-    <PackageReference Include="SpacetimeDB.BSATN.Runtime" Version="0.10.*" />
-
-    <InternalsVisibleTo Include="tests" />
-  </ItemGroup>
-
-  <ItemGroup>
-    <None Update="logo.png">
-      <Pack>True</Pack>
-      <PackagePath>\</PackagePath>
-    </None>
-    <None Update="README.md">
-      <Pack>True</Pack>
-      <PackagePath>\</PackagePath>
-    </None>
-  </ItemGroup>
-
-</Project>
->>>>>>> 28654a07
+</Project>